/* ===== Variables originales ===== */
:root {
    --color-primario: #105bd8;
    /* Azul Brillante */
    --color-primario-oscuro: #061f4a;
    /* Azul Profundo (Fondo principal) */
    --color-base: #212121;
    /* Negro/Gris muy oscuro (Texto base) */
    --color-gris-oscuro: #323a45;
    /* Gris Oscuro (Contenedores/Fondo secundario) */
    --color-gris-claro: #aeb0b5;
    /* Gris claro (Énfasis sutil) */
    --color-blanco: #ffffff;
    /* Blanco (Texto principal) */
    --color-acento-secundario: #dd361c;
    /* Rojo (Énfasis/Botón hover) */
    --color-acento-alt: #02bfe7;
    /* Azul Turquesa (Énfasis sutil) */
<<<<<<< HEAD
    --sidebar-width: 350px; /* Ancho de la barra lateral */
=======
>>>>>>> 82e2f560
}

/* ===== RESET GENERAL ===== */
body {
<<<<<<< HEAD
    font-family: 'Arial', sans-serif;
    /* Fondo Azul Profundo */
    background-color: var(--color-primario-oscuro);
    /* Texto Blanco para contraste */
    color: var(--color-blanco);
    margin: 0;
    padding: 0;
    line-height: 1.6;
    overflow-x: hidden; /* Evita el scroll horizontal al "ocultar" los enlaces */
=======
  font-family: 'Arial', sans-serif;
  background-color: var(--color-primario-oscuro);
  color: var(--color-blanco);
  margin: 0;
  padding: 0;
  line-height: 1.6;
>>>>>>> 82e2f560
}

/* ------------------- BARRA LATERAL Y MENÚ ------------------- */

.sidebar {
    height: 100%; /* Altura completa */
    width: 0; /* Cerrada por defecto */
    position: fixed; /* Fija en la pantalla */
    z-index: 10; /* Encima de otros elementos */
    top: 0;
    left: 0;
    /* Fondo Azul Profundo */
    background-color: var(--color-primario-oscuro); 
    overflow: hidden; /* Importante para ocultar lo que "sale" del sidebar */
    padding-top: 60px;
    /* Animación de apertura/cierre del sidebar en sí */
    transition: 0.5s; 
    box-shadow: 4px 0 10px rgba(0, 0, 0, 0.7);
}

.sidebar-title {
    padding: 15px 15px;
    font-size: 1.3em;
    font-weight: bold;
    color: var(--color-acento-alt); /* Título en turquesa */
    text-align: center;
    margin-bottom: 10px;
    border-bottom: 2px solid var(--color-acento-alt);
}

/* Estilos iniciales para los enlaces: transparentes y fuera de vista a la izquierda */
.sidebar a {
    padding: 15px 8px 15px 32px;
    text-decoration: none;
    font-size: 18px;
    color: var(--color-blanco); 
    display: block;
    border-bottom: 1px solid rgba(255, 255, 255, 0.1);
    
    /* Propiedades para el efecto de slide-in horizontal */
    opacity: 0; /* Empiezan invisibles */
    transform: translateX(-100%); /* Empiezan fuera de la pantalla a la izquierda */
    transition: opacity 0.4s ease-out, transform 0.4s ease-out; /* Transición para ambos */
    white-space: nowrap; /* Evita que el texto se rompa en varias líneas */
}

.sidebar a:hover {
    /* Resaltado de opción con el azul brillante */
    color: var(--color-primario); 
    background-color: var(--color-gris-oscuro);
}

.sidebar .closebtn {
    position: absolute;
    top: 0;
    right: 25px;
    font-size: 40px;
    margin-left: 50px;
    font-weight: 100;
    opacity: 0; /* Invisibles al inicio */
    transition: opacity 0.5s ease 0.3s; /* Aparece más tarde que los enlaces */
}

/* CLASE PARA MOSTRAR LOS ENLACES CUANDO EL SIDEBAR ESTÁ ABIERTO */
.sidebar.active .sidebar-link, .sidebar.active .closebtn {
    opacity: 1; /* Hacemos visibles los enlaces y el botón de cierre */
    transform: translateX(0); /* Los movemos a su posición final */
}

/* 🟢 CORRECCIÓN CLAVE: Usamos .sidebar-link:nth-of-type() para asegurar el orden. */
/* Se reinicia la numeración solo para elementos <a> con la clase .sidebar-link */
.sidebar.active .sidebar-link:nth-of-type(1) { transition-delay: 0.1s; }
.sidebar.active .sidebar-link:nth-of-type(2) { transition-delay: 0.15s; }
.sidebar.active .sidebar-link:nth-of-type(3) { transition-delay: 0.2s; }
.sidebar.active .sidebar-link:nth-of-type(4) { transition-delay: 0.25s; }
.sidebar.active .sidebar-link:nth-of-type(5) { transition-delay: 0.3s; }
.sidebar.active .sidebar-link:nth-of-type(6) { transition-delay: 0.35s; }



/* 🆕 ESTILOS DEL CONTENIDO PRINCIPAL (#main) */
#main {
    /* Inicia en posición 0, se desplaza al abrir */
    transition: margin-left .5s; 
    padding: 0; 
}

.openbtn {
    font-size: 20px;
    cursor: pointer;
    /* Color de botón primario */
    background-color: var(--color-primario); 
    color: var(--color-blanco);
    padding: 10px 15px;
    border: none;
    position: fixed; /* Permanece visible */
    top: 15px;
    left: 15px;
    z-index: 5;
    border-radius: 4px;
    transition: background-color 0.3s;
}

.openbtn:hover {
    background-color: #0b3d91; /* Primario más oscuro */
}

/* ------------------- CONTENIDO PRINCIPAL ------------------- */

/* ======== ENCABEZADO CON VIDEO ======== */
.video-header {
  position: relative;
  height: 100vh;
  overflow: hidden;
}

#bg-video {
  position: absolute;
  top: 0;
  left: 0;
  width: 100%;
  height: 100%;
  object-fit: cover;
  z-index: 0;
}

.overlay {
  position: absolute;
  top: 0;
  left: 0;
  width: 100%;
  height: 100%;
  background: rgba(0, 0, 0, 0.6);
  z-index: 1;
}

.header-content {
  position: relative;
  z-index: 2;
  max-width: 800px;
  padding: 10% 5%;
  color: white;
}

.header-content h1 {
  font-size: 4rem;
  font-weight: 700;
  margin-bottom: 1rem;
}

.header-content p {
  font-size: 1.1rem;
  line-height: 1.6;
  margin-bottom: 2rem;
  max-width: 600px;
}

h1 {
    color: var(--color-blanco);
    font-size: 40px;
    font-size: 2.5em;
    margin: 0;
}

/* ======== CONTENIDO ======== */
.container {
  max-width: 1000px;
  margin: 60px auto;
  padding: 0 20px;
}

section {
  background-color: var(--color-gris-oscuro);
  padding: 30px;
  margin-bottom: 30px;
  border-radius: 8px;
  box-shadow: 0 0 15px rgba(0, 0, 0, 0.6);
}

h2 {
  color: var(--color-acento-alt);
  border-bottom: 2px solid var(--color-acento-alt);
  padding-bottom: 10px;
  margin-top: 0;
  font-size: 2em;
}

ul {
  list-style: none;
  padding: 0;
}

li {
  margin-bottom: 10px;
  padding-left: 1.5em;
  position: relative;
  color: var(--color-blanco);
}

li::before {
  content: '🚀';
  position: absolute;
  left: 0;
}

/* ------------------- SECCIÓN DE INTERACCIÓN ------------------- */

/* ======== BOTÓN DE INTERACCIÓN ======== */
#btn-explorar {
  background-color: var(--color-primario);
  color: var(--color-blanco);
  border: none;
  padding: 12px 25px;
  font-size: 1.1em;
  cursor: pointer;
  border-radius: 4px;
  transition: background-color 0.3s ease, transform 0.1s ease;
  display: block;
  margin: 20px auto 0;
  font-weight: bold;
}

#btn-explorar:hover {
    /* Hover con el color secundario (Rojo) para una alerta visual (uso con moderación) */
    background-color: var(--color-acento-secundario);
    transform: translateY(-2px);
    box-shadow: 0 4px 8px rgba(0, 0, 0, 0.4);
}

/* ======== MENSAJE IA ======== */
#mensaje-ia {
    margin-top: 25px;
    padding: 15px;
    /* Fondo del mensaje un tono de azul más claro/frío de la paleta: dce4ef */
    background-color: #dce4ef;
    /* Borde en el azul primario */
    border: 2px solid var(--color-primario);
    border-radius: 5px;
    text-align: center;
}

#mensaje-ia p {
    color: var(--color-base);
    /* Color base (Negro/Gris oscuro) */
    font-weight: 600;
    margin: 0; /* Aseguramos que no haya margen extra */
}

/* 🆕 CLASE AÑADIDA PARA RESALTAR EL TEXTO DE LA IA */
.ia-response-text {
    /* Usamos el color Azul brillante para la respuesta real de la IA */
    color: var(--color-primario) !important; 
    font-weight: bold;
    font-size: 1.1em;
}<|MERGE_RESOLUTION|>--- conflicted
+++ resolved
@@ -16,32 +16,18 @@
     /* Rojo (Énfasis/Botón hover) */
     --color-acento-alt: #02bfe7;
     /* Azul Turquesa (Énfasis sutil) */
-<<<<<<< HEAD
     --sidebar-width: 350px; /* Ancho de la barra lateral */
-=======
->>>>>>> 82e2f560
 }
 
 /* ===== RESET GENERAL ===== */
 body {
-<<<<<<< HEAD
-    font-family: 'Arial', sans-serif;
-    /* Fondo Azul Profundo */
-    background-color: var(--color-primario-oscuro);
-    /* Texto Blanco para contraste */
-    color: var(--color-blanco);
-    margin: 0;
-    padding: 0;
-    line-height: 1.6;
-    overflow-x: hidden; /* Evita el scroll horizontal al "ocultar" los enlaces */
-=======
   font-family: 'Arial', sans-serif;
   background-color: var(--color-primario-oscuro);
   color: var(--color-blanco);
   margin: 0;
   padding: 0;
   line-height: 1.6;
->>>>>>> 82e2f560
+    overflow-x: hidden; /* Evita el scroll horizontal al "ocultar" los enlaces */
 }
 
 /* ------------------- BARRA LATERAL Y MENÚ ------------------- */
