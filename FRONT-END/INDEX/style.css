--- conflicted
+++ resolved
@@ -1,15 +1,5 @@
 /* ===== Variables originales ===== */
 :root {
-<<<<<<< HEAD
-  --color-primario: #061f4a;
-  --color-primario-oscuro: #000d;
-  --color-base: #212121;
-  --color-gris-oscuro: #323a45;
-  --color-gris-claro: #aeb0b5;
-  --color-blanco: #ffffff;
-  --color-acento-secundario: #dd361c;
-  --color-acento-alt: #02bfe7;
-=======
     --color-primario: #105bd8;
     /* Azul Brillante */
     --color-primario-oscuro: #061f4a;
@@ -26,8 +16,6 @@
     /* Rojo (Énfasis/Botón hover) */
     --color-acento-alt: #02bfe7;
     /* Azul Turquesa (Énfasis sutil) */
-    --sidebar-width: 280px; /* Nuevo: Ancho de la barra lateral */
->>>>>>> e56e7504
 }
 
 /* ===== RESET GENERAL ===== */
@@ -40,23 +28,6 @@
   line-height: 1.6;
 }
 
-<<<<<<< HEAD
-/* ======== ENCABEZADO CON VIDEO ======== */
-.video-header {
-  position: relative;
-  height: 100vh;
-  overflow: hidden;
-}
-
-#bg-video {
-  position: absolute;
-  top: 0;
-  left: 0;
-  width: 100%;
-  height: 100%;
-  object-fit: cover;
-  z-index: 0;
-=======
 /* ------------------- BARRA LATERAL Y MENÚ ------------------- */
 
 .sidebar {
@@ -138,19 +109,21 @@
 
 /* ------------------- CONTENIDO PRINCIPAL ------------------- */
 
-header {
-    /* Fondo Azul Brillante/Primario */
-    background-color: var(--color-primario);
-    padding: 20px 0;
-    text-align: center;
-    box-shadow: 0 4px 10px rgba(0, 0, 0, 0.5);
-}
-
-h1 {
-    color: var(--color-blanco);
-    font-size: 2.5em;
-    margin: 0;
->>>>>>> e56e7504
+/* ======== ENCABEZADO CON VIDEO ======== */
+.video-header {
+  position: relative;
+  height: 100vh;
+  overflow: hidden;
+}
+
+#bg-video {
+  position: absolute;
+  top: 0;
+  left: 0;
+  width: 100%;
+  height: 100%;
+  object-fit: cover;
+  z-index: 0;
 }
 
 .overlay {
@@ -184,19 +157,11 @@
   max-width: 600px;
 }
 
-.btn {
-  background-color: var(--color-acento-secundario);
-  color: white;
-  padding: 0.8rem 2rem;
-  border: none;
-  border-radius: 4px;
-  text-decoration: none;
-  font-weight: 600;
-  transition: background-color 0.3s ease;
-}
-
-.btn:hover {
-  background-color: #b52b26;
+h1 {
+    color: var(--color-blanco);
+    font-size: 40px;
+    font-size: 2.5em;
+    margin: 0;
 }
 
 /* ======== CONTENIDO ======== */
@@ -240,13 +205,9 @@
   left: 0;
 }
 
-<<<<<<< HEAD
+/* ------------------- SECCIÓN DE INTERACCIÓN ------------------- */
+
 /* ======== BOTÓN DE INTERACCIÓN ======== */
-=======
-/* ------------------- SECCIÓN DE INTERACCIÓN ------------------- */
-
-/* Estilos para el botón de interacción con JS */
->>>>>>> e56e7504
 #btn-explorar {
   background-color: var(--color-primario);
   color: var(--color-blanco);
@@ -262,65 +223,35 @@
 }
 
 #btn-explorar:hover {
-<<<<<<< HEAD
-  background-color: var(--color-acento-secundario);
-  transform: translateY(-2px);
-  box-shadow: 0 4px 8px rgba(0, 0, 0, 0.4);
-=======
-    /* Hover con el color secundario (Rojo) para una alerta visual */
+    /* Hover con el color secundario (Rojo) para una alerta visual (uso con moderación) */
     background-color: var(--color-acento-secundario);
     transform: translateY(-2px);
     box-shadow: 0 4px 8px rgba(0, 0, 0, 0.4);
->>>>>>> e56e7504
 }
 
 /* ======== MENSAJE IA ======== */
 #mensaje-ia {
-<<<<<<< HEAD
-  margin-top: 25px;
-  padding: 15px;
-  background-color: #dce4ef;
-  border: 2px solid var(--color-primario);
-  border-radius: 5px;
-  text-align: center;
-=======
     margin-top: 25px;
     padding: 15px;
-    /* Fondo del mensaje un tono de azul más claro/frío de la paleta */
+    /* Fondo del mensaje un tono de azul más claro/frío de la paleta: dce4ef */
     background-color: #dce4ef;
     /* Borde en el azul primario */
     border: 2px solid var(--color-primario);
     border-radius: 5px;
     text-align: center;
->>>>>>> e56e7504
 }
 
 #mensaje-ia p {
-<<<<<<< HEAD
-  color: var(--color-base);
-  font-weight: 600;
-  margin: 0;
-}
-
-/* ======== FOOTER ======== */
-footer {
-  text-align: center;
-  padding: 2rem;
-  background: #000;
-  font-size: 0.9rem;
-  color: #aaa;
-=======
     color: var(--color-base);
     /* Color base (Negro/Gris oscuro) */
     font-weight: 600;
-    margin: 0;
-}
-
-/* CLASE AÑADIDA PARA RESALTAR EL TEXTO DE LA IA */
+    margin: 0; /* Aseguramos que no haya margen extra */
+}
+
+/* 🆕 CLASE AÑADIDA PARA RESALTAR EL TEXTO DE LA IA */
 .ia-response-text {
     /* Usamos el color Azul brillante para la respuesta real de la IA */
-    color: var(--color-primario) !important;
+    color: var(--color-primario) !important; 
     font-weight: bold;
     font-size: 1.1em;
->>>>>>> e56e7504
 }