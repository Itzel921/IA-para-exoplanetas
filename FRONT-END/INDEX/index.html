<!DOCTYPE html>
<html lang="es">

<head>
<<<<<<< HEAD
  <meta charset="UTF-8">
  <meta name="viewport" content="width=device-width, initial-scale=1.0">
  <title>Exoplanetas | IA y Exploración</title>
  <link rel="icon" href="/FRONT-END/RECURSOS/nasa_icono.ico" type="image/x-icon">
  <link rel="stylesheet" href="/FRONT-END/INDEX/style.css">
  <script src="script.js" defer></script>
=======
    <meta charset="UTF-8">
    <meta name="viewport" content="width=device-width, initial-scale=1.0">
    <title>Exploración de Exoplanetas con IA - Inicio</title>
    <link rel="icon" href="../RECURSOS/nasa_icono.ico" type="image/x-icon">
    <link rel="stylesheet" href="style.css">
>>>>>>> e56e7504
</head>

<body>

<<<<<<< HEAD
  <!-- === Encabezado con video de fondo === -->
  <header class="video-header">
    <video autoplay muted loop id="bg-video">
      <source src="/FRONT-END/RECURSOS/luna.mp4" type="video/mp4">
      Tu navegador no soporta video HTML5.
    </video>
    <div class="overlay"></div>

    <div class="header-content">
      <h1>Exoplanetas</h1>
      <p>
        Durante las últimas décadas, telescopios espaciales como <b>Kepler, K2 y TESS</b> han observado millones de
        estrellas para descubrir mundos fuera de nuestro sistema solar. Estos planetas, llamados
        <b>exoplanetas</b>.
      </p>
      <a href="#bienvenida" class="btn">Prueba</a>
    </div>
  </header>

  <!-- === Contenido principal === -->
  <div class="container">

    <section id="bienvenida">
      <h2>Exploración de Exoplanetas con IA</h2>
      <p>
        Durante las últimas décadas, telescopios espaciales como <b>Kepler, K2 y TESS</b> han observado millones de
        estrellas para descubrir mundos fuera de nuestro sistema solar. Estos planetas, llamados
        <b>exoplanetas</b>, se detectan principalmente mediante el <b>método de tránsito</b>, que consiste en
        registrar la leve disminución de luz de una estrella cuando un planeta pasa frente a ella.
      </p>
      <p>
        El proyecto que tienes en tus manos combina estos datos astronómicos con la potencia de la
        <b>inteligencia artificial</b>. Así, cualquier persona puede explorar, analizar y descubrir cómo funcionan los modelos que
        ayudan a identificar posibles nuevos planetas en los datos reales de la NASA.
      </p>
      <p>
        Esta plataforma no es solo una herramienta científica, también es una ventana al futuro de la exploración
        espacial: <b>acercar la búsqueda de otros mundos a todos.</b>
      </p>
    </section>

    <section id="numeros">
      <h2>Descubrimientos en números</h2>
      <ul>
        <li>🔭 <b>+5,500 exoplanetas</b> confirmados hasta la fecha (NASA, 2025).</li>
        <li>🌠 Miles de candidatos planetarios aún en revisión, que podrían convertirse en descubrimientos futuros.</li>
      </ul>

      <h3>🛰️ Misiones clave:</h3>
      <ul>
        <li><b>Kepler (2009-2018):</b> más de 2,600 planetas confirmados.</li>
        <li><b>K2 (2014-2018):</b> cientos de hallazgos adicionales tras el éxito de Kepler.</li>
        <li><b>TESS (2018 - presente):</b> más de 400 confirmados y miles de candidatos en observación.</li>
      </ul>
      <p>
        Cada punto de luz que ves en el cielo puede ocultar sistemas planetarios completos. Gracias al análisis
        automatizado, la ciencia avanza más rápido que nunca en la búsqueda de mundos que algún día podríamos explorar.
      </p>
    </section>

    <section id="interaccion">
      <h2>🚀 ¡Comienza tu exploración!</h2>
      <p>Pulsa el botón para simular una consulta inicial a nuestro modelo de IA y ver su mensaje de bienvenida.</p>
      <button id="btn-explorar">Activar Modelo de IA</button>
      <div id="mensaje-ia">
        <p>Esperando activación...</p>
      </div>
    </section>

  </div>

  <footer>
    <p>© 2025 Programa de Exploración de Exoplanetas | Inspirado en el estilo NASA</p>
  </footer>

=======
    <div id="mySidebar" class="sidebar">
        <a href="javascript:void(0)" class="closebtn" onclick="closeNav()">×</a>
        <div class="sidebar-title">Menú de Navegación</div>
        <a href="#explorar">🔭 EXPLORAR DATOS</a>
        <a href="#detectar">🧠 DETECTAR EXOPLANETAS</a>
        <a href="#resultados">📈 RESULTADOS</a>
        <a href="#aprende">📚 APRENDE MÁS</a>
        <a href="#sobre">ℹ️ SOBRE NOSOTROS</a>
    </div>

    <div id="main">
        <button class="openbtn" onclick="openNav()">☰ Menú</button>

        <header>
            <h1>Exploración de Exoplanetas con IA</h1>
        </header>

        <div class="container">

            <section id="bienvenida">
                <h2>Bienvenido/a</h2>
                <p>Durante las últimas décadas, telescopios espaciales como <b>Kepler, K2 y TESS</b> han observado millones de
                    estrellas para descubrir mundos fuera de nuestro sistema solar. Estos planetas, llamados
                    <b>exoplanetas</b>, se detectan principalmente mediante el <b>método de tránsito</b>, que consiste en
                    registrar la leve disminución de luz de una estrella cuando un planeta pasa frente a ella.</p>
                <p>El proyecto que tienes en tus manos combina estos datos astronómicos con la potencia de la <b>inteligencia
                    artificial</b>. Así, cualquier persona puede explorar, analizar y descubrir cómo funcionan los modelos que
                    ayudan a identificar posibles nuevos planetas en los datos reales de la NASA.</p>
                <p>Esta plataforma no es solo una herramienta científica, también es una ventana al futuro de la exploración
                    espacial: <b>acercar la búsqueda de otros mundos a todos.</b></p>
            </section>

            <section id="numeros">
                <h2>Descubrimientos en números</h2>
                <ul>
                    <li>🔭 <b>+5,500 exoplanetas</b> confirmados hasta la fecha (NASA, 2025).</li>
                    <li>🌠 Miles de candidatos planetarios aún en revisión, que podrían convertirse en descubrimientos
                        futuros.</li>
                </ul>

                <h3>🛰️ Misiones clave:</h3>
                <ul>
                    <li><b>Kepler (2009-2018):</b> más de 2,600 planetas confirmados.</li>
                    <li><b>K2 (2014-2018):</b> cientos de hallazgos adicionales tras el éxito de Kepler.</li>
                    <li><b>TESS (2018 - presente):</b> más de 400 confirmados y miles de candidatos en observación.</li>
                </ul>
                <p>Cada punto de luz que ves en el cielo puede ocultar sistemas planetarios completos. Gracias al análisis
                    automatizado, la ciencia avanza más rápido que nunca en la búsqueda de mundos que algún día podríamos
                    explorar.</p>
            </section>

            <section id="interaccion">
                <h2>🚀 ¡Comienza tu exploración!</h2>
                <p>Pulsa el botón para simular una consulta inicial a nuestro modelo de IA y ver su mensaje de bienvenida.
                </p>
                <button id="btn-explorar">Activar Modelo de IA</button>
                <div id="mensaje-ia">
                    <p>Esperando activación...</p>
                </div>
            </section>

        </div>
    </div> <script src="script.js" defer></script>
>>>>>>> e56e7504
</body>

</html><|MERGE_RESOLUTION|>--- conflicted
+++ resolved
@@ -2,101 +2,15 @@
 <html lang="es">
 
 <head>
-<<<<<<< HEAD
-  <meta charset="UTF-8">
-  <meta name="viewport" content="width=device-width, initial-scale=1.0">
-  <title>Exoplanetas | IA y Exploración</title>
-  <link rel="icon" href="/FRONT-END/RECURSOS/nasa_icono.ico" type="image/x-icon">
-  <link rel="stylesheet" href="/FRONT-END/INDEX/style.css">
-  <script src="script.js" defer></script>
-=======
     <meta charset="UTF-8">
     <meta name="viewport" content="width=device-width, initial-scale=1.0">
     <title>Exploración de Exoplanetas con IA - Inicio</title>
-    <link rel="icon" href="../RECURSOS/nasa_icono.ico" type="image/x-icon">
-    <link rel="stylesheet" href="style.css">
->>>>>>> e56e7504
+    <link rel="icon" href="/FRONT-END/RECURSOS/nasa_icono.ico" type="image/x-icon">
+    <link rel="stylesheet" href="/FRONT-END/INDEX/style.css">
 </head>
 
 <body>
 
-<<<<<<< HEAD
-  <!-- === Encabezado con video de fondo === -->
-  <header class="video-header">
-    <video autoplay muted loop id="bg-video">
-      <source src="/FRONT-END/RECURSOS/luna.mp4" type="video/mp4">
-      Tu navegador no soporta video HTML5.
-    </video>
-    <div class="overlay"></div>
-
-    <div class="header-content">
-      <h1>Exoplanetas</h1>
-      <p>
-        Durante las últimas décadas, telescopios espaciales como <b>Kepler, K2 y TESS</b> han observado millones de
-        estrellas para descubrir mundos fuera de nuestro sistema solar. Estos planetas, llamados
-        <b>exoplanetas</b>.
-      </p>
-      <a href="#bienvenida" class="btn">Prueba</a>
-    </div>
-  </header>
-
-  <!-- === Contenido principal === -->
-  <div class="container">
-
-    <section id="bienvenida">
-      <h2>Exploración de Exoplanetas con IA</h2>
-      <p>
-        Durante las últimas décadas, telescopios espaciales como <b>Kepler, K2 y TESS</b> han observado millones de
-        estrellas para descubrir mundos fuera de nuestro sistema solar. Estos planetas, llamados
-        <b>exoplanetas</b>, se detectan principalmente mediante el <b>método de tránsito</b>, que consiste en
-        registrar la leve disminución de luz de una estrella cuando un planeta pasa frente a ella.
-      </p>
-      <p>
-        El proyecto que tienes en tus manos combina estos datos astronómicos con la potencia de la
-        <b>inteligencia artificial</b>. Así, cualquier persona puede explorar, analizar y descubrir cómo funcionan los modelos que
-        ayudan a identificar posibles nuevos planetas en los datos reales de la NASA.
-      </p>
-      <p>
-        Esta plataforma no es solo una herramienta científica, también es una ventana al futuro de la exploración
-        espacial: <b>acercar la búsqueda de otros mundos a todos.</b>
-      </p>
-    </section>
-
-    <section id="numeros">
-      <h2>Descubrimientos en números</h2>
-      <ul>
-        <li>🔭 <b>+5,500 exoplanetas</b> confirmados hasta la fecha (NASA, 2025).</li>
-        <li>🌠 Miles de candidatos planetarios aún en revisión, que podrían convertirse en descubrimientos futuros.</li>
-      </ul>
-
-      <h3>🛰️ Misiones clave:</h3>
-      <ul>
-        <li><b>Kepler (2009-2018):</b> más de 2,600 planetas confirmados.</li>
-        <li><b>K2 (2014-2018):</b> cientos de hallazgos adicionales tras el éxito de Kepler.</li>
-        <li><b>TESS (2018 - presente):</b> más de 400 confirmados y miles de candidatos en observación.</li>
-      </ul>
-      <p>
-        Cada punto de luz que ves en el cielo puede ocultar sistemas planetarios completos. Gracias al análisis
-        automatizado, la ciencia avanza más rápido que nunca en la búsqueda de mundos que algún día podríamos explorar.
-      </p>
-    </section>
-
-    <section id="interaccion">
-      <h2>🚀 ¡Comienza tu exploración!</h2>
-      <p>Pulsa el botón para simular una consulta inicial a nuestro modelo de IA y ver su mensaje de bienvenida.</p>
-      <button id="btn-explorar">Activar Modelo de IA</button>
-      <div id="mensaje-ia">
-        <p>Esperando activación...</p>
-      </div>
-    </section>
-
-  </div>
-
-  <footer>
-    <p>© 2025 Programa de Exploración de Exoplanetas | Inspirado en el estilo NASA</p>
-  </footer>
-
-=======
     <div id="mySidebar" class="sidebar">
         <a href="javascript:void(0)" class="closebtn" onclick="closeNav()">×</a>
         <div class="sidebar-title">Menú de Navegación</div>
@@ -110,57 +24,57 @@
     <div id="main">
         <button class="openbtn" onclick="openNav()">☰ Menú</button>
 
-        <header>
-            <h1>Exploración de Exoplanetas con IA</h1>
-        </header>
+    <header>
+        <h1>Exploración de Exoplanetas con IA</h1>
+    </header>
 
-        <div class="container">
+    <div class="container">
 
-            <section id="bienvenida">
-                <h2>Bienvenido/a</h2>
-                <p>Durante las últimas décadas, telescopios espaciales como <b>Kepler, K2 y TESS</b> han observado millones de
-                    estrellas para descubrir mundos fuera de nuestro sistema solar. Estos planetas, llamados
-                    <b>exoplanetas</b>, se detectan principalmente mediante el <b>método de tránsito</b>, que consiste en
-                    registrar la leve disminución de luz de una estrella cuando un planeta pasa frente a ella.</p>
-                <p>El proyecto que tienes en tus manos combina estos datos astronómicos con la potencia de la <b>inteligencia
-                    artificial</b>. Así, cualquier persona puede explorar, analizar y descubrir cómo funcionan los modelos que
-                    ayudan a identificar posibles nuevos planetas en los datos reales de la NASA.</p>
-                <p>Esta plataforma no es solo una herramienta científica, también es una ventana al futuro de la exploración
-                    espacial: <b>acercar la búsqueda de otros mundos a todos.</b></p>
-            </section>
+        <section id="bienvenida">
+            <h2>Bienvenido/a</h2>
+            <p>Durante las últimas décadas, telescopios espaciales como <b>Kepler, K2 y TESS</b> han observado millones de
+                estrellas para descubrir mundos fuera de nuestro sistema solar. Estos planetas, llamados
+                <b>exoplanetas</b>, se detectan principalmente mediante el <b>método de tránsito</b>, que consiste en
+                registrar la leve disminución de luz de una estrella cuando un planeta pasa frente a ella.</p>
+            <p>El proyecto que tienes en tus manos combina estos datos astronómicos con la potencia de la <b>inteligencia
+                artificial</b>. Así, cualquier persona puede explorar, analizar y descubrir cómo funcionan los modelos que
+                ayudan a identificar posibles nuevos planetas en los datos reales de la NASA.</p>
+            <p>Esta plataforma no es solo una herramienta científica, también es una ventana al futuro de la exploración
+                espacial: <b>acercar la búsqueda de otros mundos a todos.</b></p>
+        </section>
 
-            <section id="numeros">
-                <h2>Descubrimientos en números</h2>
-                <ul>
-                    <li>🔭 <b>+5,500 exoplanetas</b> confirmados hasta la fecha (NASA, 2025).</li>
-                    <li>🌠 Miles de candidatos planetarios aún en revisión, que podrían convertirse en descubrimientos
-                        futuros.</li>
-                </ul>
+        <section id="numeros">
+            <h2>Descubrimientos en números</h2>
+            <ul>
+                <li>🔭 <b>+5,500 exoplanetas</b> confirmados hasta la fecha (NASA, 2025).</li>
+                <li>🌠 Miles de candidatos planetarios aún en revisión, que podrían convertirse en descubrimientos
+                    futuros.</li>
+            </ul>
 
-                <h3>🛰️ Misiones clave:</h3>
-                <ul>
-                    <li><b>Kepler (2009-2018):</b> más de 2,600 planetas confirmados.</li>
-                    <li><b>K2 (2014-2018):</b> cientos de hallazgos adicionales tras el éxito de Kepler.</li>
-                    <li><b>TESS (2018 - presente):</b> más de 400 confirmados y miles de candidatos en observación.</li>
-                </ul>
-                <p>Cada punto de luz que ves en el cielo puede ocultar sistemas planetarios completos. Gracias al análisis
-                    automatizado, la ciencia avanza más rápido que nunca en la búsqueda de mundos que algún día podríamos
-                    explorar.</p>
-            </section>
+            <h3>🛰️ Misiones clave:</h3>
+            <ul>
+                <li><b>Kepler (2009-2018):</b> más de 2,600 planetas confirmados.</li>
+                <li><b>K2 (2014-2018):</b> cientos de hallazgos adicionales tras el éxito de Kepler.</li>
+                <li><b>TESS (2018 - presente):</b> más de 400 confirmados y miles de candidatos en observación.</li>
+            </ul>
+            <p>Cada punto de luz que ves en el cielo puede ocultar sistemas planetarios completos. Gracias al análisis
+                automatizado, la ciencia avanza más rápido que nunca en la búsqueda de mundos que algún día podríamos
+                explorar.</p>
+        </section>
 
-            <section id="interaccion">
-                <h2>🚀 ¡Comienza tu exploración!</h2>
-                <p>Pulsa el botón para simular una consulta inicial a nuestro modelo de IA y ver su mensaje de bienvenida.
-                </p>
-                <button id="btn-explorar">Activar Modelo de IA</button>
-                <div id="mensaje-ia">
-                    <p>Esperando activación...</p>
-                </div>
-            </section>
+        <section id="interaccion">
+            <h2>🚀 ¡Comienza tu exploración!</h2>
+            <p>Pulsa el botón para simular una consulta inicial a nuestro modelo de IA y ver su mensaje de bienvenida.
+            </p>
+            <button id="btn-explorar">Activar Modelo de IA</button>
+            <div id="mensaje-ia">
+                <p>Esperando activación...</p>
+            </div>
+        </section>
 
-        </div>
-    </div> <script src="script.js" defer></script>
->>>>>>> e56e7504
+    </div>
+
+    <script src="script.js" defer></script>
 </body>
 
 </html>